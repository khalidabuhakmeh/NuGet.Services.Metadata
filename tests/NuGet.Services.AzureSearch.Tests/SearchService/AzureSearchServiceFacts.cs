--- conflicted
+++ resolved
@@ -27,10 +27,6 @@
                 _operationBuilder.Verify(
                     x => x.V2SearchWithSearchIndex(_v2Request),
                     Times.Once);
-<<<<<<< HEAD
-                _parametersBuilder.Verify(
-                    x => x.V2Search(_v2Request, It.IsAny<string>()),
-=======
                 _searchOperations.Verify(
                     x => x.SearchAsync<SearchDocument.Full>(_text, _parameters),
                     Times.Once);
@@ -53,7 +49,6 @@
                 Assert.Same(_v2Response, response);
                 _operationBuilder.Verify(
                     x => x.V2SearchWithSearchIndex(_v2Request),
->>>>>>> f4476986
                     Times.Once);
                 _searchOperations.Verify(
                     x => x.GetOrNullAsync<SearchDocument.Full>(_key),
@@ -86,10 +81,6 @@
                 _telemetryService.Verify(
                     x => x.TrackV2SearchQueryWithHijackIndex(It.Is<TimeSpan>(t => t > TimeSpan.Zero)),
                     Times.Once);
-<<<<<<< HEAD
-                _parametersBuilder.Verify(
-                    x => x.V2Search(_v2Request, It.IsAny<string>()),
-=======
             }
 
             [Theory]
@@ -112,7 +103,6 @@
                 Assert.Same(_v2Response, response);
                 _operationBuilder.Verify(
                     x => x.V2SearchWithHijackIndex(_v2Request),
->>>>>>> f4476986
                     Times.Once);
                 _hijackOperations.Verify(
                     x => x.GetOrNullAsync<HijackDocument.Full>(_key),
@@ -137,10 +127,6 @@
                 _operationBuilder.Verify(
                     x => x.V3Search(_v3Request),
                     Times.Once);
-<<<<<<< HEAD
-                _parametersBuilder.Verify(
-                    x => x.V3Search(_v3Request, It.IsAny<string>()),
-=======
                 _searchOperations.Verify(
                     x => x.SearchAsync<SearchDocument.Full>(_text, _parameters),
                     Times.Once);
@@ -162,7 +148,6 @@
                 Assert.Same(_v3Response, response);
                 _operationBuilder.Verify(
                     x => x.V3Search(_v3Request),
->>>>>>> f4476986
                     Times.Once);
                 _searchOperations.Verify(
                     x => x.GetOrNullAsync<SearchDocument.Full>(_key),
@@ -275,20 +260,10 @@
                     .Returns(() => _operation);
                 _operationBuilder
                     .Setup(x => x.V3Search(It.IsAny<V3SearchRequest>()))
-<<<<<<< HEAD
-                    .Returns(() => _v3Text);
-                _parametersBuilder
-                    .Setup(x => x.V2Search(It.IsAny<V2SearchRequest>(), It.IsAny<string>()))
-                    .Returns(() => _v2Parameters);
-                _parametersBuilder
-                    .Setup(x => x.V3Search(It.IsAny<V3SearchRequest>(), It.IsAny<string>()))
-                    .Returns(() => _v3Parameters);
-=======
                     .Returns(() => _operation);
                 _operationBuilder
                     .Setup(x => x.Autocomplete(It.IsAny<AutocompleteRequest>()))
                     .Returns(() => _operation);
->>>>>>> f4476986
 
                 // Set up the search to take at least one millisecond. This allows us to test the measured duration.
                 _searchOperations
