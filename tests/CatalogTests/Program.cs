﻿using System;
using System.Diagnostics;

namespace CatalogTests
{
    class Program
    {
        static void PrintException(Exception e)
        {
            if (e is AggregateException)
            {
                foreach (Exception ex in ((AggregateException)e).InnerExceptions)
                {
                    PrintException(ex);
                }
            }
            else
            {
                Console.WriteLine("{0} {1}", e.GetType().Name, e.Message);
                Console.WriteLine("{0}", e.StackTrace);
                if (e.InnerException != null)
                {
                    PrintException(e.InnerException);
                }
            }
        }

        static void Main(string[] args)
        {
            Trace.Listeners.Add(new ConsoleTraceListener());
            try
            {
                DateTime before = DateTime.Now;

                //BuilderTests.Test0();
                //BuilderTests.Test1();
                //BuilderTests.Test2();
                //BuilderTests.Test3();

                //CollectorTests.Test0();
                //CollectorTests.Test1();
                //CollectorTests.Test2();
                CollectorTests.Test4();
<<<<<<< HEAD
=======
                //CollectorTests.Test5();
>>>>>>> 3bcf4962

                //MakeTestCatalog.Test0();

                //PartitioningTests.Test0();
                //PartitioningTests.Test1();
                //RegistrationTests.Test1();
                //RegistrationTests.Test2();
                //RegistrationTests.Test3();
                //RegistrationTests.Test4();
                //RegistrationTests.Test5();
                //RegistrationTests.Test6();
                //RegistrationTests.Test7();

                //WarehouseCatalogTests.Test0();
                //WarehouseCatalogTests.Test1();
                
                //JsonLdCacheTests.Test0();

                //IntegrityTests.Test0();

                //InstallDataBrowser.Test0();

                DateTime after = DateTime.Now;

                Console.WriteLine("Total duration {0} seconds", (after - before).TotalSeconds);
            }
            catch (Exception e)
            {
                PrintException(e);
            }
        }
    }
}<|MERGE_RESOLUTION|>--- conflicted
+++ resolved
@@ -41,10 +41,7 @@
                 //CollectorTests.Test1();
                 //CollectorTests.Test2();
                 CollectorTests.Test4();
-<<<<<<< HEAD
-=======
                 //CollectorTests.Test5();
->>>>>>> 3bcf4962
 
                 //MakeTestCatalog.Test0();
 
