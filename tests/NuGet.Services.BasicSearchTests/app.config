--- conflicted
+++ resolved
@@ -3,13 +3,8 @@
   <runtime>
     <assemblyBinding xmlns="urn:schemas-microsoft-com:asm.v1">
       <dependentAssembly>
-<<<<<<< HEAD
-        <assemblyIdentity name="Newtonsoft.Json" publicKeyToken="30ad4fe6b2a6aeed" culture="neutral"/>
-        <bindingRedirect oldVersion="0.0.0.0-9.0.0.0" newVersion="9.0.0.0"/>
-=======
         <assemblyIdentity name="Newtonsoft.Json" publicKeyToken="30ad4fe6b2a6aeed" culture="neutral" />
         <bindingRedirect oldVersion="0.0.0.0-9.0.0.0" newVersion="9.0.0.0" />
->>>>>>> cb34d0ff
       </dependentAssembly>
       <dependentAssembly>
         <assemblyIdentity name="Microsoft.Data.Edm" publicKeyToken="31bf3856ad364e35" culture="neutral"/>
