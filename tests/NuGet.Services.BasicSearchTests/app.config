--- conflicted
+++ resolved
@@ -27,13 +27,8 @@
         <bindingRedirect oldVersion="0.0.0.0-7.0.0.0" newVersion="7.0.0.0"/>
       </dependentAssembly>
       <dependentAssembly>
-<<<<<<< HEAD
-        <assemblyIdentity name="Microsoft.ApplicationInsights" publicKeyToken="31bf3856ad364e35" culture="neutral"/>
-        <bindingRedirect oldVersion="0.0.0.0-2.1.0.0" newVersion="2.1.0.0"/>
-=======
         <assemblyIdentity name="Microsoft.ApplicationInsights" publicKeyToken="31bf3856ad364e35" culture="neutral" />
         <bindingRedirect oldVersion="0.0.0.0-2.2.0.0" newVersion="2.2.0.0" />
->>>>>>> 0afd19c9
       </dependentAssembly>
       <dependentAssembly>
         <assemblyIdentity name="Serilog" publicKeyToken="24c2f752a8e58a10" culture="neutral"/>
