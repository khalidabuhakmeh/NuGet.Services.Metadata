--- conflicted
+++ resolved
@@ -346,7 +346,6 @@
                 });
         }
 
-<<<<<<< HEAD
         public void TrackReadLatestIndexedExcludeIdList(int packageIdCount, TimeSpan elapsed)
         {
             _telemetryClient.TrackMetric(
@@ -362,7 +361,12 @@
         {
             return _telemetryClient.TrackDuration(
                 Prefix + "ReplaceLatestIndexedExcludeIdListSeconds",
-=======
+                new Dictionary<string, string>
+                {
+                    { "PackageIdCount", packageIdCount.ToString() },
+                });
+        }
+
         public void TrackAuxiliary2AzureSearchCompleted(JobOutcome outcome, TimeSpan elapsed)
         {
             _telemetryClient.TrackMetric(
@@ -378,7 +382,6 @@
         {
             return _telemetryClient.TrackDuration(
                 Prefix + "UploadDownloadsSnapshotSeconds",
->>>>>>> 4305cad2
                 new Dictionary<string, string>
                 {
                     { "PackageIdCount", packageIdCount.ToString() },
