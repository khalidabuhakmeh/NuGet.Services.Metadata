--- conflicted
+++ resolved
@@ -44,12 +44,7 @@
 
         public async Task<V3SearchResponse> V3SearchAsync(V3SearchRequest request)
         {
-<<<<<<< HEAD
-            var text = _textBuilder.V3Search(request);
-            var parameters = _parametersBuilder.V3Search(request, text);
-=======
             var operation = _operationBuilder.V3Search(request);
->>>>>>> f4476986
 
             V3SearchResponse output;
             switch (operation.Type)
@@ -91,16 +86,7 @@
 
         public async Task<AutocompleteResponse> AutocompleteAsync(AutocompleteRequest request)
         {
-<<<<<<< HEAD
-            var text = _textBuilder.Autocomplete(request);
-            var parameters = _parametersBuilder.Autocomplete(request, text);
-
-            var result = await Measure.DurationWithValueAsync(() => _searchIndex.Documents.SearchAsync<SearchDocument.Full>(
-                text,
-                parameters));
-=======
             var operation = _operationBuilder.Autocomplete(request);
->>>>>>> f4476986
 
             AutocompleteResponse output;
             switch (operation.Type)
@@ -129,23 +115,7 @@
 
         private async Task<V2SearchResponse> UseHijackIndexAsync(V2SearchRequest request)
         {
-<<<<<<< HEAD
-            var text = _textBuilder.V2Search(request);
-            var parameters = _parametersBuilder.V2Search(request, text);
-
-            var result = await Measure.DurationWithValueAsync(() => _hijackIndex.Documents.SearchAsync<HijackDocument.Full>(
-                text,
-                parameters));
-
-            var output = _responseBuilder.V2FromHijack(
-                request,
-                parameters,
-                text,
-                result.Value,
-                result.Duration);
-=======
             var operation = _operationBuilder.V2SearchWithHijackIndex(request);
->>>>>>> f4476986
 
             V2SearchResponse output;
             switch (operation.Type)
@@ -210,16 +180,7 @@
 
         private async Task<V2SearchResponse> UseSearchIndexAsync(V2SearchRequest request)
         {
-<<<<<<< HEAD
-            var text = _textBuilder.V2Search(request);
-            var parameters = _parametersBuilder.V2Search(request, text);
-
-            var result = await Measure.DurationWithValueAsync(() => _searchIndex.Documents.SearchAsync<SearchDocument.Full>(
-                text,
-                parameters));
-=======
             var operation = _operationBuilder.V2SearchWithSearchIndex(request);
->>>>>>> f4476986
 
             V2SearchResponse output;
             switch (operation.Type)
