--- conflicted
+++ resolved
@@ -8,15 +8,9 @@
     public interface ISearchParametersBuilder
     {
         SearchParameters LastCommitTimestamp();
-<<<<<<< HEAD
         SearchParameters V2Search(V2SearchRequest request, string text);
         SearchParameters V3Search(V3SearchRequest request, string text);
         SearchParameters Autocomplete(AutocompleteRequest request, string text);
-=======
-        SearchParameters V2Search(V2SearchRequest request);
-        SearchParameters V3Search(V3SearchRequest request);
-        SearchParameters Autocomplete(AutocompleteRequest request);
         SearchFilters GetSearchFilters(SearchRequest request);
->>>>>>> f4476986
     }
 }