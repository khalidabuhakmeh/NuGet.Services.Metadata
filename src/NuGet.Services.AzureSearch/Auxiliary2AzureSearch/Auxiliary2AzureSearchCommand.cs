--- conflicted
+++ resolved
@@ -101,17 +101,9 @@
             // job (or initialized by Db2AzureSearch).
             var oldResult = await _verifiedPackagesDataClient.ReadLatestAsync();
 
-<<<<<<< HEAD
             // The "new" data in this case is from the auxiliary data container that is updated by the
             // Search.GenerateAuxiliaryData job.
             var newResult = await _auxiliaryFileClient.LoadVerifiedPackagesAsync(etag: null);
-=======
-                _logger.LogInformation("Removing invalid IDs and versions from the old data.");
-                CleanDownloadData(oldResult.Result);
-
-                _logger.LogInformation("Removing invalid IDs and versions from the new data.");
-                CleanDownloadData(newData);
->>>>>>> ef1f89ae
 
             var changes = new HashSet<string>(oldResult.Result, oldResult.Result.Comparer);
             changes.SymmetricExceptWith(newResult.Data);
@@ -138,6 +130,9 @@
             // The "new" data in this case is from the statistics pipeline.
             _logger.LogInformation("Fetching new download count data from blob storage.");
             var newData = await _auxiliaryFileClient.LoadDownloadDataAsync();
+
+            _logger.LogInformation("Removing invalid IDs and versions from the old data.");
+            CleanDownloadData(oldResult.Result);
 
             _logger.LogInformation("Removing invalid IDs and versions from the new data.");
             CleanDownloadData(newData);
