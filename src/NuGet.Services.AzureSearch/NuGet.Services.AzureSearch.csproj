--- conflicted
+++ resolved
@@ -52,12 +52,9 @@
     <Compile Include="Auxiliary2AzureSearch\Auxiliary2AzureSearchConfiguration.cs" />
     <Compile Include="Auxiliary2AzureSearch\DownloadSetComparer.cs" />
     <Compile Include="Auxiliary2AzureSearch\IDownloadSetComparer.cs" />
-<<<<<<< HEAD
     <Compile Include="AuxiliaryFiles\AuxiliaryDataStorageConfiguration.cs" />
-=======
     <Compile Include="AuxiliaryFiles\DownloadDataExtensions.cs" />
     <Compile Include="AuxiliaryFiles\DownloadOverrides.cs" />
->>>>>>> 01857b9d
     <Compile Include="AuxiliaryFiles\SimpleCloudBlobExtensions.cs" />
     <Compile Include="AuxiliaryFiles\DownloadByVersionData.cs" />
     <Compile Include="AuxiliaryFiles\DownloadData.cs" />
