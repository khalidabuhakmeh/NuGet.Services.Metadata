﻿<?xml version="1.0" encoding="utf-8"?>
<Project ToolsVersion="15.0" xmlns="http://schemas.microsoft.com/developer/msbuild/2003">
  <Import Project="$(MSBuildExtensionsPath)\$(MSBuildToolsVersion)\Microsoft.Common.props" Condition="Exists('$(MSBuildExtensionsPath)\$(MSBuildToolsVersion)\Microsoft.Common.props')" />
  <PropertyGroup>
    <Configuration Condition=" '$(Configuration)' == '' ">Debug</Configuration>
    <Platform Condition=" '$(Platform)' == '' ">AnyCPU</Platform>
    <ProjectGuid>{1A53FE3D-8041-4773-942F-D73AEF5B82B2}</ProjectGuid>
    <OutputType>Library</OutputType>
    <AppDesignerFolder>Properties</AppDesignerFolder>
    <RootNamespace>NuGet.Services.AzureSearch</RootNamespace>
    <AssemblyName>NuGet.Services.AzureSearch</AssemblyName>
    <TargetFrameworkVersion>v4.6.2</TargetFrameworkVersion>
    <FileAlignment>512</FileAlignment>
    <Deterministic>true</Deterministic>
    <AutoGenerateBindingRedirects>true</AutoGenerateBindingRedirects>
  </PropertyGroup>
  <PropertyGroup Condition=" '$(Configuration)|$(Platform)' == 'Debug|AnyCPU' ">
    <DebugSymbols>true</DebugSymbols>
    <DebugType>full</DebugType>
    <Optimize>false</Optimize>
    <OutputPath>bin\Debug\</OutputPath>
    <DefineConstants>DEBUG;TRACE</DefineConstants>
    <ErrorReport>prompt</ErrorReport>
    <WarningLevel>4</WarningLevel>
  </PropertyGroup>
  <PropertyGroup Condition=" '$(Configuration)|$(Platform)' == 'Release|AnyCPU' ">
    <DebugType>pdbonly</DebugType>
    <Optimize>true</Optimize>
    <OutputPath>bin\Release\</OutputPath>
    <DefineConstants>TRACE</DefineConstants>
    <ErrorReport>prompt</ErrorReport>
    <WarningLevel>4</WarningLevel>
  </PropertyGroup>
  <PropertyGroup>
    <Authors>.NET Foundation</Authors>
    <PackageLicenseUrl>https://github.com/NuGet/NuGet.Services.Metadata/blob/master/LICENSE</PackageLicenseUrl>
    <PackageProjectUrl>https://github.com/NuGet/NuGet.Services.Metadata</PackageProjectUrl>
    <Description>Push NuGetGallery DB packages or catalog leaves to Azure Search.</Description>
    <PackageTags>nuget azure search catalog leaf details incremental collector</PackageTags>
    <Copyright>Copyright .NET Foundation</Copyright>
  </PropertyGroup>
  <ItemGroup>
    <Reference Include="Microsoft.CSharp" />
  </ItemGroup>
  <ItemGroup>
    <Compile Include="Analysis\DescriptionCustomAnalyzer.cs" />
    <Compile Include="Analysis\IdentifierCustomTokenFilter.cs" />
    <Compile Include="Analysis\PackageIdCustomAnalyzer.cs" />
    <Compile Include="Analysis\PackageIdCustomTokenizer.cs" />
<<<<<<< HEAD
    <Compile Include="ScoringProfiles\DownloadCountBoosterProfile.cs" />
=======
    <Compile Include="Owners2AzureSearch\IOwnerSetComparer.cs" />
    <Compile Include="Owners2AzureSearch\OwnerSetComparer.cs" />
    <Compile Include="Owners2AzureSearch\PackageIdToOwnersBuilder.cs" />
    <Compile Include="Owners2AzureSearch\IOwnerDataClient.cs" />
    <Compile Include="Owners2AzureSearch\OwnerDataClient.cs" />
>>>>>>> aa7a233f
    <Compile Include="SearchService\AzureSearchQueryBuilder.cs" />
    <Compile Include="BlobContainerBuilder.cs" />
    <Compile Include="IBlobContainerBuilder.cs" />
    <Compile Include="Measure.cs" />
    <Compile Include="DurationMeasurement.cs" />
    <Compile Include="Analysis\ExactMatchCustomAnalyzer.cs" />
    <Compile Include="SearchService\AuxiliaryDataCache.cs" />
    <Compile Include="SearchService\AuxiliaryFileClient.cs" />
    <Compile Include="SearchService\AuxiliaryFileReloader.cs" />
    <Compile Include="AzureSearchConfiguration.cs" />
    <Compile Include="AzureSearchJobConfiguration.cs" />
    <Compile Include="Catalog2AzureSearch\AzureSearchCollector.cs" />
    <Compile Include="Catalog2AzureSearch\AzureSearchCollectorLogic.cs" />
    <Compile Include="Catalog2AzureSearch\Catalog2AzureSearchCommand.cs" />
    <Compile Include="Catalog2AzureSearch\Catalog2AzureSearchConfiguration.cs" />
    <Compile Include="BatchPusher.cs" />
    <Compile Include="Catalog2AzureSearch\CatalogIndexActionBuilder.cs" />
    <Compile Include="Catalog2AzureSearch\CatalogLeafFetcher.cs" />
    <Compile Include="Catalog2AzureSearch\ICatalogIndexActionBuilder.cs" />
    <Compile Include="Catalog2AzureSearch\ICatalogLeafFetcher.cs" />
    <Compile Include="Catalog2AzureSearch\ICommitCollectorLogic.cs" />
    <Compile Include="Catalog2AzureSearch\LatestCatalogLeaves.cs" />
    <Compile Include="Catalog2AzureSearch\ReferenceEqualityComparer.cs" />
    <Compile Include="DependencyInjectionExtensions.cs" />
    <Compile Include="DocumentUtilities.cs" />
    <Compile Include="HijackDocumentBuilder.cs" />
    <Compile Include="IBatchPusher.cs" />
    <Compile Include="Catalog2AzureSearch\ICollector.cs" />
    <Compile Include="Db2AzureSearch\Db2AzureSearchCommand.cs" />
    <Compile Include="Db2AzureSearch\Db2AzureSearchConfiguration.cs" />
    <Compile Include="Db2AzureSearch\EntitiesContextFactory.cs" />
    <Compile Include="Db2AzureSearch\EnumerableExtensions.cs" />
    <Compile Include="Db2AzureSearch\IEntitiesContextFactory.cs" />
    <Compile Include="Db2AzureSearch\INewPackageRegistrationProducer.cs" />
    <Compile Include="Db2AzureSearch\NewPackageRegistration.cs" />
    <Compile Include="Db2AzureSearch\NewPackageRegistrationProducer.cs" />
    <Compile Include="IdAndValue.cs" />
    <Compile Include="IHijackDocumentBuilder.cs" />
    <Compile Include="IIndexBuilder.cs" />
    <Compile Include="IndexActions.cs" />
    <Compile Include="Db2AzureSearch\IPackageEntityIndexActionBuilder.cs" />
    <Compile Include="IndexBuilder.cs" />
    <Compile Include="ISearchDocumentBuilder.cs" />
    <Compile Include="Models\CommittedDocument.cs" />
    <Compile Include="Models\CurrentTimestamp.cs" />
    <Compile Include="Models\IBaseMetadataDocument.cs" />
    <Compile Include="Models\ICommittedDocument.cs" />
    <Compile Include="Models\KeyedDocument.cs" />
    <Compile Include="Models\BaseMetadataDocument.cs" />
    <Compile Include="Models\HijackDocument.cs" />
    <Compile Include="Models\IKeyedDocument.cs" />
    <Compile Include="Models\SearchDocument.cs" />
    <Compile Include="Db2AzureSearch\PackageEntityIndexActionBuilder.cs" />
    <Compile Include="Registration\IRegistrationClient.cs" />
    <Compile Include="Registration\Models\RegistrationCatalogEntry.cs" />
    <Compile Include="Registration\Models\RegistrationIndex.cs" />
    <Compile Include="Registration\Models\RegistrationLeafItem.cs" />
    <Compile Include="Registration\Models\RegistrationPage.cs" />
    <Compile Include="Registration\RegistrationClient.cs" />
    <Compile Include="Registration\Models\RegistrationLeaf.cs" />
    <Compile Include="Registration\RegistrationUrlBuilder.cs" />
    <Compile Include="SearchDocumentBuilder.cs" />
    <Compile Include="SearchService\AuxiliaryData.cs" />
    <Compile Include="SearchService\AuxiliaryFileResult.cs" />
    <Compile Include="SearchService\IAuxiliaryDataCache.cs" />
    <Compile Include="SearchService\IAuxiliaryFileClient.cs" />
    <Compile Include="SearchService\IAuxiliaryFileReloader.cs" />
    <Compile Include="SearchService\ISearchStatusService.cs" />
    <Compile Include="SearchService\ISearchTextBuilder.cs" />
    <Compile Include="SearchService\InvalidSearchRequestException.cs" />
    <Compile Include="SearchService\Models\AutocompleteContext.cs" />
    <Compile Include="SearchService\Models\AutocompleteRequest.cs" />
    <Compile Include="SearchService\Models\AutocompleteResponse.cs" />
    <Compile Include="SearchService\Models\AutocompleteRequestType.cs" />
    <Compile Include="SearchService\Models\AuxiliaryFileMetadata.cs" />
    <Compile Include="SearchService\Models\AuxiliaryFilesMetadata.cs" />
    <Compile Include="SearchService\AzureSearchService.cs" />
    <Compile Include="SearchService\IAuxiliaryData.cs" />
    <Compile Include="SearchService\IndexFields.cs" />
    <Compile Include="SearchService\ISearchParametersBuilder.cs" />
    <Compile Include="SearchService\ISearchResponseBuilder.cs" />
    <Compile Include="SearchService\ISearchService.cs" />
    <Compile Include="SearchService\Models\DebugInformation.cs" />
    <Compile Include="SearchService\Models\IndexStatus.cs" />
    <Compile Include="SearchService\Models\SearchRequest.cs" />
    <Compile Include="SearchService\Models\ServerInformation.cs" />
    <Compile Include="SearchService\Models\SearchStatusResponse.cs" />
    <Compile Include="SearchService\Models\V2SearchDependency.cs" />
    <Compile Include="SearchService\Models\V2SearchPackage.cs" />
    <Compile Include="SearchService\Models\V2SearchPackageRegistration.cs" />
    <Compile Include="SearchService\Models\V2SearchResponse.cs" />
    <Compile Include="SearchService\Models\V2SearchRequest.cs" />
    <Compile Include="SearchService\Models\V3SearchContext.cs" />
    <Compile Include="SearchService\Models\V3SearchPackage.cs" />
    <Compile Include="SearchService\Models\V3SearchRequest.cs" />
    <Compile Include="SearchService\Models\V3SearchResponse.cs" />
    <Compile Include="SearchService\Models\V3SearchVersion.cs" />
    <Compile Include="SearchService\SearchParametersBuilder.cs" />
    <Compile Include="SearchService\Models\V2SortBy.cs" />
    <Compile Include="SearchService\SearchResponseBuilder.cs" />
    <Compile Include="SearchService\SearchStatusService.cs" />
    <Compile Include="SearchService\SearchTextBuilder.cs" />
    <Compile Include="VersionList\Guard.cs" />
    <Compile Include="VersionList\HijackIndexChange.cs" />
    <Compile Include="VersionList\HijackIndexChangeType.cs" />
    <Compile Include="VersionList\HijackDocumentChanges.cs" />
    <Compile Include="VersionList\IndexChanges.cs" />
    <Compile Include="VersionList\IVersionListDataClient.cs" />
    <Compile Include="VersionList\LatestIndexChanges.cs" />
    <Compile Include="VersionList\KeyValuePair.cs" />
    <Compile Include="VersionList\LatestVersionInfo.cs" />
    <Compile Include="VersionList\MutableHijackDocumentChanges.cs" />
    <Compile Include="VersionList\MutableIndexChanges.cs" />
    <Compile Include="VersionList\VersionListChange.cs" />
    <Compile Include="VersionList\VersionProperties.cs" />
    <Compile Include="VersionList\FilteredVersionProperties.cs" />
    <Compile Include="VersionList\ResultAndAccessCondition.cs" />
    <Compile Include="VersionList\SearchFilters.cs" />
    <Compile Include="VersionList\SearchIndexChangeType.cs" />
    <Compile Include="VersionList\SemVerOrderedDictionaryJsonConverter.cs" />
    <Compile Include="VersionList\VersionLists.cs" />
    <Compile Include="VersionList\VersionListDataClient.cs" />
    <Compile Include="VersionList\VersionListData.cs" />
    <Compile Include="VersionList\FilteredVersionList.cs" />
    <Compile Include="VersionList\VersionPropertiesData.cs" />
    <Compile Include="Properties\AssemblyInfo.cs" />
    <Compile Include="Properties\AssemblyInfo.*.cs" />
    <Compile Include="Wrappers\DocumentsOperationsWrapper.cs" />
    <Compile Include="Wrappers\IDocumentsOperationsWrapper.cs" />
    <Compile Include="Wrappers\IIndexesOperationsWrapper.cs" />
    <Compile Include="Wrappers\IndexesOperationsWrapper.cs" />
    <Compile Include="Wrappers\ISearchIndexClientWrapper.cs" />
    <Compile Include="Wrappers\ISearchServiceClientWrapper.cs" />
    <Compile Include="Wrappers\SearchIndexClientWrapper.cs" />
    <Compile Include="Wrappers\SearchServiceClientWrapper.cs" />
    <Compile Include="SearchService\SearchServiceConfiguration.cs" />
  </ItemGroup>
  <ItemGroup>
    <PackageReference Include="MicroBuild.Core">
      <Version>0.3.0</Version>
      <IncludeAssets>runtime; build; native; contentfiles; analyzers</IncludeAssets>
      <PrivateAssets>all</PrivateAssets>
    </PackageReference>
    <PackageReference Include="Microsoft.Azure.Search">
      <Version>5.0.3</Version>
    </PackageReference>
    <PackageReference Include="NuGet.Services.Validation.Common.Job">
      <Version>4.1.0-dev-2576357</Version>
    </PackageReference>
    <PackageReference Include="NuGet.Build.Tasks.Pack">
      <Version>4.8.0</Version>
      <IncludeAssets>runtime; build; native; contentfiles; analyzers</IncludeAssets>
      <PrivateAssets>all</PrivateAssets>
    </PackageReference>
  </ItemGroup>
  <ItemGroup>
    <ProjectReference Include="..\Catalog\NuGet.Services.Metadata.Catalog.csproj">
      <Project>{e97f23b8-ecb0-4afa-b00c-015c39395fef}</Project>
      <Name>NuGet.Services.Metadata.Catalog</Name>
    </ProjectReference>
    <ProjectReference Include="..\NuGet.Indexing\NuGet.Indexing.csproj">
      <Project>{DDB34145-870F-42C3-9663-A9390CEE1E35}</Project>
      <Name>NuGet.Indexing</Name>
    </ProjectReference>
    <ProjectReference Include="..\NuGet.Protocol.Catalog\NuGet.Protocol.Catalog.csproj">
      <Project>{D44C2E89-2D98-44BD-8712-8CCBE4E67C9C}</Project>
      <Name>NuGet.Protocol.Catalog</Name>
    </ProjectReference>
  </ItemGroup>
  <Import Project="$(MSBuildToolsPath)\Microsoft.CSharp.targets" />
  <PropertyGroup>
    <SignPath>..\..\build</SignPath>
    <SignPath Condition="'$(BUILD_SOURCESDIRECTORY)' != ''">$(BUILD_SOURCESDIRECTORY)\build</SignPath>
    <SignPath Condition="'$(NuGetBuildPath)' != ''">$(NuGetBuildPath)</SignPath>
    <SignType Condition="'$(SignType)' == ''">none</SignType>
  </PropertyGroup>
  <Import Project="$(SignPath)\sign.targets" Condition="Exists('$(SignPath)\sign.targets')" />
  <Import Project="$(SignPath)\sign.microbuild.targets" Condition="Exists('$(SignPath)\sign.microbuild.targets')" />
</Project><|MERGE_RESOLUTION|>--- conflicted
+++ resolved
@@ -47,15 +47,12 @@
     <Compile Include="Analysis\IdentifierCustomTokenFilter.cs" />
     <Compile Include="Analysis\PackageIdCustomAnalyzer.cs" />
     <Compile Include="Analysis\PackageIdCustomTokenizer.cs" />
-<<<<<<< HEAD
-    <Compile Include="ScoringProfiles\DownloadCountBoosterProfile.cs" />
-=======
     <Compile Include="Owners2AzureSearch\IOwnerSetComparer.cs" />
     <Compile Include="Owners2AzureSearch\OwnerSetComparer.cs" />
     <Compile Include="Owners2AzureSearch\PackageIdToOwnersBuilder.cs" />
     <Compile Include="Owners2AzureSearch\IOwnerDataClient.cs" />
     <Compile Include="Owners2AzureSearch\OwnerDataClient.cs" />
->>>>>>> aa7a233f
+    <Compile Include="ScoringProfiles\DownloadCountBoosterProfile.cs" />
     <Compile Include="SearchService\AzureSearchQueryBuilder.cs" />
     <Compile Include="BlobContainerBuilder.cs" />
     <Compile Include="IBlobContainerBuilder.cs" />
