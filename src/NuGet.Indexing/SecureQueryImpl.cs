﻿using Lucene.Net.Documents;
using Lucene.Net.Index;
using Lucene.Net.Search;
using Microsoft.Owin;
using Newtonsoft.Json.Linq;
using System;
using System.Net;
using System.Threading.Tasks;

namespace NuGet.Indexing
{
    public static class SecureQueryImpl
    {
        public static async Task Query(IOwinContext context, SecureSearcherManager searcherManager, string tenantId, string currentOwner)
        {
            int skip;
            if (!int.TryParse(context.Request.Query["skip"], out skip))
            {
                skip = 0;
            }

            int take;
            if (!int.TryParse(context.Request.Query["take"], out take))
            {
                take = 50;
            }

            bool countOnly;
            if (!bool.TryParse(context.Request.Query["countOnly"], out countOnly))
            {
                countOnly = false;
            }

            bool includePrerelease;
            if (!bool.TryParse(context.Request.Query["prerelease"], out includePrerelease))
            {
                includePrerelease = false;
            }

            bool includeExplanation = false;
            if (!bool.TryParse(context.Request.Query["explanation"], out includeExplanation))
            {
                includeExplanation = false;
            }

            string q = context.Request.Query["q"] ?? string.Empty;

            string scheme = context.Request.Uri.Scheme;

            JToken result = Search(searcherManager, tenantId, currentOwner, scheme, q, countOnly, includePrerelease, skip, take, includeExplanation);

            await ServiceHelpers.WriteResponse(context, HttpStatusCode.OK, result);
        }

        public static JToken Search(SecureSearcherManager searcherManager, string tenantId, string currentOwner, string scheme, string q, bool countOnly, bool includePrerelease, int skip, int take, bool includeExplanation)
        {
            IndexSearcher searcher = searcherManager.Get();
            try
            {
                Filter filter = searcherManager.GetFilter(tenantId, new string [] { "http://schema.nuget.org/schema#ApiAppPackage" }, includePrerelease, false);

                Query query = MakeQuery(q);

                TopDocs topDocs = searcher.Search(query, filter, skip + take);

                return MakeResult(searcher, currentOwner, scheme, topDocs, skip, take, searcherManager, includeExplanation, query);
            }
            finally
            {
                searcherManager.Release(searcher);
            }
        }

        public static Query MakeQuery(string q)
        {
            Query query = LuceneQueryCreator.Parse(q, false);
            return query;
        }

        public static JToken MakeResultData(IndexSearcher searcher, string currentOwner, string scheme, TopDocs topDocs, int skip, int take, SecureSearcherManager searcherManager, bool includeExplanation, Query query)
        {
            Uri registrationBaseAddress = searcherManager.RegistrationBaseAddress[scheme];

            JArray array = new JArray();

            for (int i = skip; i < Math.Min(skip + take, topDocs.ScoreDocs.Length); i++)
            {
                ScoreDoc scoreDoc = topDocs.ScoreDocs[i];

                Document document = searcher.Doc(scoreDoc.Doc);

                string url = document.Get("Url");
                string id = document.Get("Id");
                string version = document.Get("Version");
                string owner = document.Get("Owner");

                string ns = document.Get("Namespace");
                if (ns != null)
                {
                    id = string.Format("{0}.{1}", ns, id);
                }

                JObject obj = new JObject();
                obj["@id"] = new Uri(registrationBaseAddress, url).AbsoluteUri;
                obj["@type"] = document.Get("@type");
                obj["registration"] = new Uri(registrationBaseAddress, string.Format("{0}/index.json", id.ToLowerInvariant())).AbsoluteUri;
                obj["id"] = id;

                obj["isOwner"] = (owner == currentOwner);

                ServiceHelpers.AddField(obj, document, "packageContent", "PackageContent");
                ServiceHelpers.AddField(obj, document, "catalogEntry", "CatalogEntry");

                ServiceHelpers.AddFieldBool(obj, document, "listed", "Listed");

                ServiceHelpers.AddField(obj, document, "tenantId", "TenantId");
                ServiceHelpers.AddField(obj, document, "namespace", "Namespace");
                ServiceHelpers.AddField(obj, document, "visibility", "Visibility");
                ServiceHelpers.AddField(obj, document, "description", "Description");
                ServiceHelpers.AddField(obj, document, "summary", "Summary");
                ServiceHelpers.AddField(obj, document, "title", "Title");
                ServiceHelpers.AddField(obj, document, "iconUrl", "IconUrl");
<<<<<<< HEAD
                ServiceHelpers.AddFieldAsObject(obj, document, "license", "LicenseDetails");
=======
                ServiceHelpers.AddField(obj, document, "homepage", "Homepage");
>>>>>>> 432c808e
                ServiceHelpers.AddFieldAsObject(obj, document, "owner", "OwnerDetails");
                ServiceHelpers.AddFieldAsArray(obj, document, "tags", "Tags");
                ServiceHelpers.AddFieldAsArray(obj, document, "authors", "Authors");
                ServiceHelpers.AddFieldAsArray(obj, document, "categories", "Categories");

                obj["version"] = version;
                obj["versions"] = searcherManager.GetVersions(scheme, scoreDoc.Doc);

                if (includeExplanation)
                {
                    Explanation explanation = searcher.Explain(query, scoreDoc.Doc);
                    obj["explanation"] = explanation.ToString();
                }

                array.Add(obj);
            }

            return array;
        }

        static JToken MakeResult(IndexSearcher searcher, string currentOwner, string scheme, TopDocs topDocs, int skip, int take, SecureSearcherManager searcherManager, bool includeExplanation, Query query)
        {
            JToken data = MakeResultData(searcher, currentOwner, scheme, topDocs, skip, take, searcherManager, includeExplanation, query);

            JObject result = new JObject();

            result.Add("@context", new JObject { { "@vocab", "http://schema.nuget.org/schema#" } });
            result.Add("totalHits", topDocs.TotalHits);
            result.Add("lastReopen", searcherManager.LastReopen.ToString("o"));
            result.Add("index", searcherManager.IndexName);
            result.Add("data", data);
            result.Add("currentOwner", currentOwner);

            return result;
        }

        public static async Task QueryByOwner(IOwinContext context, SecureSearcherManager searcherManager, string tenantId, string currentOwner)
        {
            int skip;
            if (!int.TryParse(context.Request.Query["skip"], out skip))
            {
                skip = 0;
            }

            int take;
            if (!int.TryParse(context.Request.Query["take"], out take))
            {
                take = 20;
            }

            bool countOnly;
            if (!bool.TryParse(context.Request.Query["countOnly"], out countOnly))
            {
                countOnly = false;
            }

            bool includePrerelease;
            if (!bool.TryParse(context.Request.Query["prerelease"], out includePrerelease))
            {
                includePrerelease = false;
            }

            bool includeExplanation = false;
            if (!bool.TryParse(context.Request.Query["explanation"], out includeExplanation))
            {
                includeExplanation = false;
            }

            string scheme = context.Request.Uri.Scheme;

            JToken result = SearchByOwner(searcherManager, tenantId, scheme, currentOwner, countOnly, includePrerelease, skip, take, includeExplanation);

            await ServiceHelpers.WriteResponse(context, HttpStatusCode.OK, result);
        }

        public static JToken SearchByOwner(SecureSearcherManager searcherManager, string tenantId, string scheme, string currentOwner, bool countOnly, bool includePrerelease, int skip, int take, bool includeExplanation)
        {
            IndexSearcher searcher = searcherManager.Get();
            try
            {
                Filter filter = searcherManager.GetFilter(tenantId, new string[] { "http://schema.nuget.org/schema#ApiAppPackage" }, includePrerelease, true);

                Query query = new TermQuery(new Term("Owner", currentOwner));

                TopDocs topDocs = searcher.Search(query, filter, skip + take);

                return MakeResult(searcher, currentOwner, scheme, topDocs, skip, take, searcherManager, includeExplanation, query);
            }
            finally
            {
                searcherManager.Release(searcher);
            }
        }
    }
}<|MERGE_RESOLUTION|>--- conflicted
+++ resolved
@@ -120,11 +120,8 @@
                 ServiceHelpers.AddField(obj, document, "summary", "Summary");
                 ServiceHelpers.AddField(obj, document, "title", "Title");
                 ServiceHelpers.AddField(obj, document, "iconUrl", "IconUrl");
-<<<<<<< HEAD
+                ServiceHelpers.AddField(obj, document, "homepage", "Homepage");
                 ServiceHelpers.AddFieldAsObject(obj, document, "license", "LicenseDetails");
-=======
-                ServiceHelpers.AddField(obj, document, "homepage", "Homepage");
->>>>>>> 432c808e
                 ServiceHelpers.AddFieldAsObject(obj, document, "owner", "OwnerDetails");
                 ServiceHelpers.AddFieldAsArray(obj, document, "tags", "Tags");
                 ServiceHelpers.AddFieldAsArray(obj, document, "authors", "Authors");
