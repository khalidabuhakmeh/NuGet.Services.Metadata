﻿// Copyright (c) .NET Foundation. All rights reserved.
// Licensed under the Apache License, Version 2.0. See License.txt in the project root for license information.
using Lucene.Net.Analysis;
using Lucene.Net.Analysis.Standard;
using System;
using System.Collections.Generic;

namespace NuGet.Indexing
{
    public class PackageAnalyzer : PerFieldAnalyzerWrapper
    {
        static readonly IDictionary<string, Analyzer> _fieldAnalyzers;

        static PackageAnalyzer()
        {
            _fieldAnalyzers = new Dictionary<string, Analyzer>(StringComparer.OrdinalIgnoreCase)
            {
                { "Id", new IdentifierKeywordAnalyzer() },
                { "IdAutocomplete", new IdentifierAutocompleteAnalyzer() },
                { "TokenizedId", new IdentifierAnalyzer() },
                { "ShingledId", new ShingledIdentifierAnalyzer() },
                { "Version", new VersionAnalyzer() },
                { "Title", new DescriptionAnalyzer() },
                { "Description", new DescriptionAnalyzer() },
                { "Summary", new DescriptionAnalyzer() },
                { "Authors", new DescriptionAnalyzer() },
<<<<<<< HEAD
                { "Owners", new OwnerAnalyzer() },
                { "Tags", new TagsAnalyzer() }
=======
                { "Owner", new OwnerAnalyzer() },
                { "Tags", new TagsAnalyzer() },
                { "__default", new KeywordAnalyzer() } // this is just used by the LuceneQueryCreator 
>>>>>>> 9dd76c87
            };
        }

        public PackageAnalyzer()
            : base(new StandardAnalyzer(Lucene.Net.Util.Version.LUCENE_30), _fieldAnalyzers)
        {
        }
    }
}<|MERGE_RESOLUTION|>--- conflicted
+++ resolved
@@ -24,14 +24,8 @@
                 { "Description", new DescriptionAnalyzer() },
                 { "Summary", new DescriptionAnalyzer() },
                 { "Authors", new DescriptionAnalyzer() },
-<<<<<<< HEAD
-                { "Owners", new OwnerAnalyzer() },
+                { "Owner", new OwnerAnalyzer() },
                 { "Tags", new TagsAnalyzer() }
-=======
-                { "Owner", new OwnerAnalyzer() },
-                { "Tags", new TagsAnalyzer() },
-                { "__default", new KeywordAnalyzer() } // this is just used by the LuceneQueryCreator 
->>>>>>> 9dd76c87
             };
         }
 
