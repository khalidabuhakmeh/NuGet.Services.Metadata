--- conflicted
+++ resolved
@@ -109,43 +109,9 @@
             }
             else
             {
-<<<<<<< HEAD
-                string storagePrimary = configuration.Get("Storage.Primary");
-                string indexContainer = configuration.Get("Search.IndexContainer");
-                string dataContainer = configuration.Get("Search.DataContainer");
-
-                CloudStorageAccount storageAccount = CloudStorageAccount.Parse(storagePrimary);
-
-                if (string.IsNullOrEmpty(indexContainer))
-                {
-                    indexContainer = "ng-search-index";
-                }
-
-                if (string.IsNullOrEmpty(dataContainer))
-                {
-                    dataContainer = "ng-search-data";
-                }
-
-                AzureDirectorySynchronizer azureDirectorySynchronizer = null;
-                if (directory == null)
-                {
-                    var sourceDirectory = new AzureDirectory(storageAccount, indexContainer);
-                    directory = new RAMDirectoryWrapper(sourceDirectory); // initial copy from storage to RAM
-
-                    azureDirectorySynchronizer = new AzureDirectorySynchronizer(sourceDirectory, directory);
-                }
-
-                searcherManager = new NuGetSearcherManager(
-                    indexContainer,
-                    loggerFactory.CreateLogger<NuGetSearcherManager>(),
-                    directory,
-                    loader ?? new StorageLoader(storageAccount, dataContainer, loggerFactory.CreateLogger<StorageLoader>()),
-                    azureDirectorySynchronizer: azureDirectorySynchronizer);
-=======
                 // Use the specified directory to create a FixedIndexDirectoryProvider.
                 var indexContainerName = luceneDirectory ?? config.IndexContainer;
                 indexProvider = new LocalIndexDirectoryProvider(directory, indexContainerName);
->>>>>>> b6da47f3
             }
 
             // If a loader has been specified, use it.
