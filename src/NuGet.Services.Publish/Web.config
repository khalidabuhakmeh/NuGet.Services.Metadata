--- conflicted
+++ resolved
@@ -23,22 +23,15 @@
   </system.web>
 
   <appSettings>
-<<<<<<< HEAD
 
     <add key="Storage.BlobContainerPublicAccessType" value="Blob" />
 
     <add key="ida:Tenant" value="common" />
-    <add key="ida:Audience" value="https://services-ppe.nuget.org" />
 
-    <add key="ida:ClientId" value="" />
     <add key="ida:AADInstance" value="https://login.windows-ppe.net/{0}" />
-=======
     <add key="ida.GraphResourceId" value="" />
-    <add key="ida.Tenant" value="common" />
     <add key="ida.Audience" value="https://services-ppe.nuget.org" />
     <add key="ida.ClientId" value="" />
-    <add key="ida.AADInstance" value="https://login.windows-ppe.net/{0}" />
->>>>>>> 5d9ecde6
 
     <add key="Storage.Primary" value="" />
     <add key="Storage.Container.Artifacts" value="artifacts" />
