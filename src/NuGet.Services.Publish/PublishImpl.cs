﻿using Microsoft.Owin;
using Microsoft.WindowsAzure.Storage;
using Newtonsoft.Json.Linq;
using NuGet.Services.Metadata.Catalog;
using NuGet.Services.Metadata.Catalog.Ownership;
using NuGet.Services.Metadata.Catalog.Persistence;
using System;
using System.Collections;
using System.Collections.Generic;
using System.IO;
using System.IO.Compression;
using System.Linq;
using System.Net;
using System.Security.Claims;
using System.Threading.Tasks;

namespace NuGet.Services.Publish
{
    public abstract class PublishImpl
    {
        private const string DefaultStorageContainerCatalog = "catalog";
        private const string DefaultStorageContainerPackages = "artifacts";
        private const string DefaultStorageContainerOwnership = "ownership";

        private static readonly string _storagePrimary;
        private static readonly string _storageContainerCatalog;
        private static readonly string _storageContainerPackages;
        private static readonly string _storageContainerOwnership;
        private static readonly string _catalogBaseAddress;

        private readonly IRegistrationOwnership _registrationOwnership;

        static PublishImpl()
        {
            var configurationService = new ConfigurationService();

            _storagePrimary = configurationService.Get("Storage.Primary");
            _storageContainerCatalog = configurationService.Get("Storage.Container.Catalog") ?? DefaultStorageContainerCatalog;
            _storageContainerPackages = configurationService.Get("Storage.Container.Artifacts") ?? DefaultStorageContainerPackages;
            _storageContainerOwnership = configurationService.Get("Storage.Container.Ownership") ?? DefaultStorageContainerOwnership;
            _catalogBaseAddress = configurationService.Get("Catalog.BaseAddress");
        }

        protected PublishImpl(IRegistrationOwnership registrationOwnership)
        {
            _registrationOwnership = registrationOwnership;
        }

        protected abstract bool IsMetadataFile(string fullName);
        protected abstract JObject CreateMetadataObject(string fullname, Stream stream);
        protected abstract Uri GetItemType();

        protected virtual Task<ValidationResult> Validate(Stream nupkgStream)
        {
            return Task.FromResult(new ValidationResult());
        }

        protected virtual void ValidateEdit(EditValidationResult result)
        {
        }

        protected virtual void InferArtifactTypes(IDictionary<string, JObject> metadata)
        {
        }

        protected virtual void GenerateNuspec(IDictionary<string, JObject> metadata)
        {
        }

        protected virtual Task<IDictionary<string, PackageArtifact>> GenerateNewArtifactsFromEdit(IDictionary<string, JObject> metadata, JObject catalogEntry, JObject editMetadata, string storagePrimary)
        {
            return Task.FromResult<IDictionary<string, PackageArtifact>>(new Dictionary<string, PackageArtifact>());
        }

        public async Task Upload(IOwinContext context)
        {
            if (!_registrationOwnership.IsAuthenticated)
            {
                await ServiceHelpers.WriteErrorResponse(context, "user does not have access to the service", HttpStatusCode.Forbidden);
                return;
            }

            if (!await _registrationOwnership.HasTenantEnabled())
            {
                await ServiceHelpers.WriteErrorResponse(context, "package publication has not been enabled in this tenant", HttpStatusCode.Forbidden);
                return;
            }

            PublicationVisibility publicationVisibility;
            if (!PublicationVisibility.TryCreate(context, out publicationVisibility))
            {
                await ServiceHelpers.WriteErrorResponse(context, "specify either organization OR subscription NOT BOTH", HttpStatusCode.BadRequest);
                return;
            }

            Stream packageStream = context.Request.Body;

            //  validation

            ValidationResult validationResult = await Validate(packageStream);

            if (validationResult.HasErrors)
            {
                await ServiceHelpers.WriteErrorResponse(context, validationResult.Errors, HttpStatusCode.BadRequest);
                return;
            }

            //  registration authorization

            IList<string> authorizationErrors = await CheckRegistrationAuthorization(validationResult.PackageIdentity);

            if (authorizationErrors.Count > 0)
            {
                await ServiceHelpers.WriteErrorResponse(context, authorizationErrors, HttpStatusCode.Forbidden);
                return;
            }

            //  process the package

            IDictionary<string, JObject> metadata = new Dictionary<string, JObject>();

            //  (1) save all the artifacts

            await Artifacts.Save(metadata, packageStream, _storagePrimary, _storageContainerPackages);

            InferArtifactTypes(metadata);

            //  (2) promote the relevant peices of metadata so they later can appear on the catalog page 

            ExtractMetadata(metadata, packageStream);

            //  (3) gather all the publication details

            PublicationDetails publicationDetails = await CreatePublicationDetails(publicationVisibility);

            //  (4) add the new item to the catalog

            Uri catalogAddress = await AddToCatalog(metadata["nuspec"], GetItemType(), publicationDetails);

            //  (5) update the registration ownership record

            await UpdateRegistrationOwnership(validationResult.PackageIdentity);

            //  (6) create response

            JToken response = new JObject
            { 
                { "download", metadata["nuspec"]["packageContent"] },
                { "catalog", catalogAddress.ToString() }
            };

            await ServiceHelpers.WriteResponse(context, response, HttpStatusCode.OK);
        }

        public async Task Edit(IOwinContext context)
        {
            if (!_registrationOwnership.IsAuthenticated)
            {
                await ServiceHelpers.WriteErrorResponse(context, "user does not have access to the service", HttpStatusCode.Forbidden);
                return;
            }

            if (!await _registrationOwnership.HasTenantEnabled())
            {
                await ServiceHelpers.WriteErrorResponse(context, "package publication has not been enabled in this tenant", HttpStatusCode.Forbidden);
                return;
            }

            PublicationVisibility publicationVisibility;
            if (!PublicationVisibility.TryCreate(context, out publicationVisibility))
            {
                await ServiceHelpers.WriteErrorResponse(context, "specify either organization OR subscription NOT BOTH", HttpStatusCode.BadRequest);
                return;
            }

            Stream metadataStream = context.Request.Body;

            //  validation

            EditValidationResult validationResult = await ValidateEdit(metadataStream);

            if (validationResult.HasErrors)
            {
                await ServiceHelpers.WriteErrorResponse(context, validationResult.Errors, HttpStatusCode.BadRequest);
                return;
            }

            //  registration authorization

            IList<string> authorizationErrors = await CheckRegistrationAuthorizationForEdit(validationResult.PackageIdentity);

            if (authorizationErrors.Count > 0)
            {
                await ServiceHelpers.WriteErrorResponse(context, authorizationErrors, HttpStatusCode.Forbidden);
                return;
            }

            //  process the edit

            IDictionary<string, JObject> metadata = new Dictionary<string, JObject>();

            //  (1) generate any new or replacement artifacts based on the current catalogEntry and the editMetadata

            IDictionary<string, PackageArtifact> artifacts = await GenerateNewArtifactsFromEdit(metadata, validationResult.CatalogEntry, validationResult.EditMetadata, StoragePrimary);
            
            //  (2) save the new package

            await Artifacts.Save(metadata, artifacts, StoragePrimary, StorageContainerPackages);

            InferArtifactTypes(metadata);

            //  (3) promote the relevant peices of metadata so they later can appear on the catalog page 

            GenerateNuspec(metadata);

            //  (4) gather all the publication details

            PublicationDetails publicationDetails = await CreatePublicationDetails(publicationVisibility);

            //  (5) add the new item to the catalog

            Uri catalogAddress = await AddToCatalog(metadata["nuspec"], GetItemType(), publicationDetails);

            //  (6) update the registration ownership record

            await UpdateRegistrationOwnership(validationResult.PackageIdentity);

            //  (7) create response

            JToken response = new JObject
            { 
                { "download", metadata["nuspec"]["packageContent"] },
                { "catalog", catalogAddress.ToString() }
            };

            await ServiceHelpers.WriteResponse(context, response, HttpStatusCode.OK);
        }

        async Task<IList<string>> CheckRegistrationAuthorization(PackageIdentity packageIdentity)
        {
            IList<string> errors = new List<string>();

            if (await _registrationOwnership.HasRegistration(packageIdentity.Namespace, packageIdentity.Id))
            {
                if (!await _registrationOwnership.HasOwner(packageIdentity.Namespace, packageIdentity.Id))
                {
                    errors.Add("user does not have access to this registration");
                    return errors;
                }

                if (await _registrationOwnership.HasVersion(packageIdentity.Namespace, packageIdentity.Id, packageIdentity.Version.ToString()))
                {
                    errors.Add("this package version already exists for this registration");
                    return errors;
                }
            }

            return errors;
        }

        async Task<IList<string>> CheckRegistrationAuthorizationForEdit(PackageIdentity packageIdentity)
        {
            IList<string> errors = new List<string>();

            if (await _registrationOwnership.HasRegistration(packageIdentity.Namespace, packageIdentity.Id))
            {
                if (!await _registrationOwnership.HasOwner(packageIdentity.Namespace, packageIdentity.Id))
                {
                    errors.Add("user does not have access to this registration");
                    return errors;
                }
            }
            else
            {
                errors.Add("this package does not exits in the ownership record");
            }

            return errors;
        }

        async Task<PublicationDetails> CreatePublicationDetails(PublicationVisibility publicationVisibility)
        {
            string userId = _registrationOwnership.GetUserId();
            string userName = await _registrationOwnership.GetPublisherName();
            string tenantId = _registrationOwnership.GetTenantId();

            //TODO: requires Graph access
            string tenantName = string.Empty;
            //string tenantName = await _registrationOwnership.GetTenantName();

            //var client = await ServiceHelpers.GetActiveDirectoryClient();

            PublicationDetails publicationDetails = new PublicationDetails
            {
                Published = DateTime.UtcNow,
                Owner = OwnershipOwner.Create(ClaimsPrincipal.Current),
                TenantId = tenantId,
                TenantName = tenantName,
                Visibility = publicationVisibility
            };

            return publicationDetails;
        }


        async Task<EditValidationResult> ValidateEdit(Stream metadataStream)
        {
            EditValidationResult result = new EditValidationResult();

            JObject editMetadata = await ServiceHelpers.ReadJObject(metadataStream);
            if (editMetadata != null)
            {
                result.EditMetadata = editMetadata;

                JToken catalogEntryAddress;
                if (editMetadata.TryGetValue("catalogEntry", out catalogEntryAddress))
                {
                    JObject catalogEntry = await LoadFromCatalog(catalogEntryAddress.ToString());

                    if (catalogEntry != null)
                    {
                        result.CatalogEntry = catalogEntry;
                        result.PackageIdentity = PackageIdentity.FromCatalogEntry(catalogEntry);

                        ValidateEdit(result);
                    }
                    else
                    {
                        result.Errors.Add("unable to load catalogEntry");
                    }
                }
                else
                {
                    result.Errors.Add("corresponding catalogEntry must be specified");
                }
            }
            else
            {
                result.Errors.Add("unable to read content as JSON");
            }

            return result;
        }

        public async Task GetDomains(IOwinContext context)
        {
            if (!_registrationOwnership.IsAuthenticated)
            {
                await ServiceHelpers.WriteErrorResponse(context, "user does not have access to the service", HttpStatusCode.Forbidden);
                return;
            }

            IEnumerable<string> domains = await _registrationOwnership.GetDomains();
            await ServiceHelpers.WriteResponse(context, new JArray(domains.ToArray()), HttpStatusCode.OK);
        }

        public async Task GetTenants(IOwinContext context)
        {
            if (!_registrationOwnership.IsAuthenticated)
            {
                await ServiceHelpers.WriteErrorResponse(context, "user does not have access to the service", HttpStatusCode.Forbidden);
                return;
            }

            IEnumerable<string> tenants = await _registrationOwnership.GetTenants();
            await ServiceHelpers.WriteResponse(context, new JArray(tenants.ToArray()), HttpStatusCode.OK);
        }

        public async Task TenantEnable(IOwinContext context)
        {
            if (!_registrationOwnership.IsAuthenticated)
            {
                await ServiceHelpers.WriteErrorResponse(context, "user does not have access to the service", HttpStatusCode.Forbidden);
                return;
            }

            if (!await _registrationOwnership.IsUserAdministrator())
            {
                await ServiceHelpers.WriteErrorResponse(context, "this operation is only permitted for administrators", HttpStatusCode.Forbidden);
                return;
            }

            await _registrationOwnership.EnableTenant();

            context.Response.StatusCode = (int)HttpStatusCode.OK;
        }

        public async Task TenantDisable(IOwinContext context)
        {
            if (!_registrationOwnership.IsAuthenticated)
            {
                await ServiceHelpers.WriteErrorResponse(context, "user does not have access to the service", HttpStatusCode.Forbidden);
                return;
            }

            if (!await _registrationOwnership.IsUserAdministrator())
            {
                await ServiceHelpers.WriteErrorResponse(context, "this operation is only permitted for administrators", HttpStatusCode.Forbidden);
                return;
            }

            await _registrationOwnership.DisableTenant();

            context.Response.StatusCode = (int)HttpStatusCode.OK;
        }

        void ExtractMetadata(IDictionary<string, JObject> metadata, Stream nupkgStream)
        {
            using (ZipArchive archive = new ZipArchive(nupkgStream, ZipArchiveMode.Read, true))
            {
                foreach (ZipArchiveEntry entry in archive.Entries)
                {
                    if (IsMetadataFile(entry.FullName))
                    {
                        using (Stream stream = entry.Open())
                        {
                            metadata.Add(entry.FullName, CreateMetadataObject(entry.FullName, stream));
                        }
                    }
                }
            }

            if (!metadata.ContainsKey("nuspec"))
            {
                GenerateNuspec(metadata);
            }
        }

        static async Task<Uri> AddToCatalog(JObject nuspec, Uri itemType, PublicationDetails publicationDetails)
        {
            StorageWriteLock writeLock = new StorageWriteLock(_storagePrimary, _storageContainerCatalog);

            await writeLock.AquireAsync();

            Uri rootUri = null;

            Exception exception = null;
            try
            {
<<<<<<< HEAD
                Storage storage = CreateStorage();
=======
                CloudStorageAccount account = CloudStorageAccount.Parse(_storagePrimary);

                Storage storage;
                if (_catalogBaseAddress == null)
                {
                    storage = new AzureStorage(account, _storageContainerCatalog);
                }
                else
                {
                    string baseAddress = _catalogBaseAddress.TrimEnd('/') + "/" + _storageContainerCatalog;

                    storage = new AzureStorage(account, _storageContainerCatalog, string.Empty, new Uri(baseAddress));
                }
>>>>>>> 5d9ecde6

                AppendOnlyCatalogWriter writer = new AppendOnlyCatalogWriter(storage);
                writer.Add(new GraphCatalogItem(nuspec, itemType, publicationDetails));
                await writer.Commit();

                rootUri = writer.RootUri;
            }
            catch (Exception e)
            {
                exception = e;
            }

            await writeLock.ReleaseAsync();

            if (exception != null)
            {
                throw exception;
            }

            return rootUri;
        }

        async Task<JObject> LoadFromCatalog(string catalogEntryAddress)
        {
            Storage storage = CreateStorage();
            string json = await storage.LoadString(new Uri(catalogEntryAddress));
            return JObject.Parse(json);
        }

        static Storage CreateStorage()
        {
            CloudStorageAccount account = CloudStorageAccount.Parse(StoragePrimary);

            Storage storage;
            if (CatalogBaseAddress == null)
            {
                storage = new AzureStorage(account, StorageContainerCatalog);
            }
            else
            {
                string baseAddress = CatalogBaseAddress.TrimEnd('/') + "/" + StorageContainerCatalog;

                storage = new AzureStorage(account, StorageContainerCatalog, string.Empty, new Uri(baseAddress));
            }

            return storage;
        }

        async Task UpdateRegistrationOwnership(PackageIdentity packageIdentity)
        {
            StorageWriteLock writeLock = new StorageWriteLock(_storagePrimary, _storageContainerOwnership);

            await writeLock.AquireAsync();

            Exception exception = null;
            try
            {
                await _registrationOwnership.AddVersion(packageIdentity.Namespace, packageIdentity.Id, packageIdentity.Version.ToString());
            }
            catch (Exception e)
            {
                exception = e;
            }

            await writeLock.ReleaseAsync();

            if (exception != null)
            {
                throw exception;
            }
        }
    }
}<|MERGE_RESOLUTION|>--- conflicted
+++ resolved
@@ -437,23 +437,7 @@
             Exception exception = null;
             try
             {
-<<<<<<< HEAD
                 Storage storage = CreateStorage();
-=======
-                CloudStorageAccount account = CloudStorageAccount.Parse(_storagePrimary);
-
-                Storage storage;
-                if (_catalogBaseAddress == null)
-                {
-                    storage = new AzureStorage(account, _storageContainerCatalog);
-                }
-                else
-                {
-                    string baseAddress = _catalogBaseAddress.TrimEnd('/') + "/" + _storageContainerCatalog;
-
-                    storage = new AzureStorage(account, _storageContainerCatalog, string.Empty, new Uri(baseAddress));
-                }
->>>>>>> 5d9ecde6
 
                 AppendOnlyCatalogWriter writer = new AppendOnlyCatalogWriter(storage);
                 writer.Add(new GraphCatalogItem(nuspec, itemType, publicationDetails));
