﻿<?xml version="1.0" encoding="utf-8"?>
<Project ToolsVersion="15.0" DefaultTargets="Build" xmlns="http://schemas.microsoft.com/developer/msbuild/2003">
  <Import Project="$(MSBuildExtensionsPath)\$(MSBuildToolsVersion)\Microsoft.Common.props" Condition="Exists('$(MSBuildExtensionsPath)\$(MSBuildToolsVersion)\Microsoft.Common.props')" />
  <PropertyGroup>
    <Configuration Condition=" '$(Configuration)' == '' ">Debug</Configuration>
    <Platform Condition=" '$(Platform)' == '' ">AnyCPU</Platform>
    <ProjectGuid>{E97F23B8-ECB0-4AFA-B00C-015C39395FEF}</ProjectGuid>
    <OutputType>Library</OutputType>
    <AppDesignerFolder>Properties</AppDesignerFolder>
    <RootNamespace>NuGet.Services.Metadata.Catalog</RootNamespace>
    <AssemblyName>NuGet.Services.Metadata.Catalog</AssemblyName>
    <TargetFrameworkVersion>v4.6.2</TargetFrameworkVersion>
    <FileAlignment>512</FileAlignment>
    <TargetFrameworkProfile />
    <AutoGenerateBindingRedirects>true</AutoGenerateBindingRedirects>
    <RuntimeIdentifier>win</RuntimeIdentifier>
  </PropertyGroup>
  <PropertyGroup>
    <Authors>.NET Foundation</Authors>
    <PackageLicenseUrl>https://github.com/NuGet/NuGet.Services.Metadata/blob/master/LICENSE</PackageLicenseUrl>
    <PackageProjectUrl>https://github.com/NuGet/NuGet.Services.Metadata</PackageProjectUrl>
    <Description>Create, edit, or read the package metadata catalog.</Description>
    <PackageTags>nuget;services;search;catalog;metadata;collector</PackageTags>
    <Copyright>Copyright .NET Foundation</Copyright>
  </PropertyGroup>
  <PropertyGroup Condition=" '$(Configuration)|$(Platform)' == 'Debug|AnyCPU' ">
    <DebugSymbols>true</DebugSymbols>
    <DebugType>full</DebugType>
    <Optimize>false</Optimize>
    <OutputPath>bin\Debug\</OutputPath>
    <DefineConstants>DEBUG;TRACE</DefineConstants>
    <ErrorReport>prompt</ErrorReport>
    <WarningLevel>4</WarningLevel>
  </PropertyGroup>
  <PropertyGroup Condition=" '$(Configuration)|$(Platform)' == 'Release|AnyCPU' ">
    <DebugType>pdbonly</DebugType>
    <Optimize>true</Optimize>
    <OutputPath>bin\Release\</OutputPath>
    <DefineConstants>TRACE</DefineConstants>
    <ErrorReport>prompt</ErrorReport>
    <WarningLevel>4</WarningLevel>
  </PropertyGroup>
  <PropertyGroup Condition="'$(Configuration)|$(Platform)' == 'Debug|x64'">
    <DebugSymbols>true</DebugSymbols>
    <OutputPath>bin\x64\Debug\</OutputPath>
    <DefineConstants>TRACE;DEBUG</DefineConstants>
    <DebugType>full</DebugType>
    <PlatformTarget>x64</PlatformTarget>
    <ErrorReport>prompt</ErrorReport>
    <CodeAnalysisRuleSet>MinimumRecommendedRules.ruleset</CodeAnalysisRuleSet>
  </PropertyGroup>
  <PropertyGroup Condition="'$(Configuration)|$(Platform)' == 'Release|x64'">
    <OutputPath>bin\x64\Release\</OutputPath>
    <DefineConstants>TRACE</DefineConstants>
    <Optimize>true</Optimize>
    <DebugType>pdbonly</DebugType>
    <PlatformTarget>x64</PlatformTarget>
    <ErrorReport>prompt</ErrorReport>
    <CodeAnalysisRuleSet>MinimumRecommendedRules.ruleset</CodeAnalysisRuleSet>
  </PropertyGroup>
  <ItemGroup>
    <Reference Include="System" />
    <Reference Include="System.ComponentModel.Composition" />
    <Reference Include="System.Core" />
    <Reference Include="System.Data.Services.Client" />
    <Reference Include="System.IdentityModel" />
    <Reference Include="System.IO.Compression" />
    <Reference Include="System.Net.Http.WebRequest" />
    <Reference Include="System.Numerics" />
    <Reference Include="System.Runtime.InteropServices.RuntimeInformation, Version=4.0.0.0, Culture=neutral, PublicKeyToken=b03f5f7f11d50a3a, processorArchitecture=MSIL">
      <HintPath>..\..\packages\System.Runtime.InteropServices.RuntimeInformation.4.0.0\lib\net45\System.Runtime.InteropServices.RuntimeInformation.dll</HintPath>
    </Reference>
    <Reference Include="System.Security" />
    <Reference Include="System.ServiceModel" />
    <Reference Include="System.Web" />
    <Reference Include="System.Xml.Linq" />
    <Reference Include="System.Data.DataSetExtensions" />
    <Reference Include="Microsoft.CSharp" />
    <Reference Include="System.Data" />
    <Reference Include="System.Xml" />
  </ItemGroup>
  <ItemGroup>
    <Compile Include="AggregateCursor.cs" />
    <Compile Include="BatchProcessingException.cs" />
    <Compile Include="CatalogCommit.cs" />
    <Compile Include="CatalogCommitItemBatchTask.cs" />
    <Compile Include="CatalogIndexEntry.cs" />
    <Compile Include="CatalogIndexReader.cs" />
    <Compile Include="CatalogTypeConverter.cs" />
    <Compile Include="Persistence\CloudBlockBlobClientWrapper.cs" />
    <Compile Include="Persistence\CloudBlobDirectoryWrapper.cs" />
    <Compile Include="CloudBlobStorageExtensions.cs" />
    <Compile Include="CommitCollector.cs" />
    <Compile Include="CatalogCommitItem.cs" />
    <Compile Include="CatalogCommitItemBatch.cs" />
    <Compile Include="CommitMetadata.cs" />
    <Compile Include="CatalogCommitUtilities.cs" />
    <Compile Include="Constants.cs" />
    <Compile Include="CreateCommitItemBatchesAsync.cs" />
    <Compile Include="Extensions\DateTimeExtensions.cs" />
    <Compile Include="Extensions\DbDataReaderExtensions.cs" />
    <Compile Include="FetchCatalogCommitsAsync.cs" />
    <Compile Include="FixPackageHashHandler.cs" />
    <Compile Include="Dnx\DnxConstants.cs" />
    <Compile Include="Dnx\DnxEntry.cs" />
    <Compile Include="GetCatalogCommitItemKey.cs" />
    <Compile Include="Helpers\AsyncExtensions.cs" />
    <Compile Include="Helpers\CatalogWriterHelper.cs" />
    <Compile Include="Helpers\Db2CatalogCursor.cs" />
    <Compile Include="Helpers\Db2CatalogProjection.cs" />
    <Compile Include="Extensions\IDataRecordExtensions.cs" />
    <Compile Include="Helpers\Db2CatalogProjectionColumnNames.cs" />
    <Compile Include="Helpers\GalleryDatabaseQueryService.cs" />
    <Compile Include="Helpers\IGalleryDatabaseQueryService.cs" />
    <Compile Include="Helpers\LicenseHelper.cs" />
    <Compile Include="Helpers\PackageContentUriBuilder.cs" />
    <Compile Include="Helpers\PackageUtility.cs" />
    <Compile Include="Helpers\Retry.cs" />
    <Compile Include="ICatalogIndexProcessor.cs" />
<<<<<<< HEAD
    <Compile Include="Icons\AttemptResult.cs" />
    <Compile Include="Icons\CatalogLeafDataProcessor.cs" />
    <Compile Include="Icons\ExternalIconContentProvider.cs" />
    <Compile Include="Icons\ExternalIconCopyResult.cs" />
    <Compile Include="Icons\HttpClientWrapper.cs" />
    <Compile Include="Icons\ICatalogLeafDataProcessor.cs" />
    <Compile Include="Icons\IconCopyResultCache.cs" />
    <Compile Include="Icons\IconProcessor.cs" />
    <Compile Include="Icons\IconsCollector.cs" />
    <Compile Include="Icons\IExternalIconContentProvider.cs" />
    <Compile Include="Icons\IHttpClient.cs" />
    <Compile Include="Icons\IIconCopyResultCache.cs" />
    <Compile Include="Icons\IIconCopyResultCachePersistence.cs" />
    <Compile Include="Icons\IIconProcessor.cs" />
    <Compile Include="Icons\TryGetResponseResult.cs" />
=======
    <Compile Include="Persistence\ICloudBlockBlobClient.cs" />
    <Compile Include="Persistence\ICloudBlobDirectory.cs" />
>>>>>>> 601cbd00
    <Compile Include="IPackageCatalogItemCreator.cs" />
    <Compile Include="IPackagesContainerHandler.cs" />
    <Compile Include="IHttpRetryStrategy.cs" />
    <Compile Include="PackageCatalogItemCreator.cs" />
    <Compile Include="PackageDeprecationItem.cs" />
    <Compile Include="PackageDownloader.cs" />
    <Compile Include="Helpers\CatalogProperties.cs" />
    <Compile Include="Helpers\DeletionAuditEntry.cs" />
    <Compile Include="Helpers\FeedHelpers.cs" />
    <Compile Include="Helpers\FeedPackageDetails.cs" />
    <Compile Include="Helpers\FeedPackageIdentity.cs" />
    <Compile Include="Helpers\ParallelAsync.cs" />
    <Compile Include="Helpers\UriUtils.cs" />
    <Compile Include="LogEvents.cs" />
    <Compile Include="Helpers\NuGetVersionUtility.cs" />
    <Compile Include="Persistence\ByteArrayStorageContent.cs" />
    <Compile Include="Persistence\AzureCloudBlockBlob.cs" />
    <Compile Include="Persistence\DeleteRequestOptions.cs" />
    <Compile Include="Persistence\IAzureStorage.cs" />
    <Compile Include="Persistence\ICloudBlockBlob.cs" />
    <Compile Include="Persistence\NamedStorageFactory.cs" />
    <Compile Include="Persistence\OptimisticConcurrencyControlToken.cs" />
    <Compile Include="Persistence\StorageConstants.cs" />
    <Compile Include="Persistence\StringStorageContentWithAccessCondition.cs" />
    <Compile Include="Persistence\StringStorageContentWithETag.cs" />
    <Compile Include="ProcessCommitItemBatchAsync.cs" />
    <Compile Include="ReadOnlyGraph.cs" />
    <Compile Include="Persistence\StorageListItem.cs" />
    <Compile Include="Registration\FlatContainerPackagePathProvider.cs" />
    <Compile Include="PackagesContainerCatalogProcessor.cs" />
    <Compile Include="SortingIdVersionCollector.cs" />
    <Compile Include="SortingIdCollector.cs" />
    <Compile Include="StringInterner.cs" />
    <Compile Include="Strings.Designer.cs">
      <AutoGen>True</AutoGen>
      <DesignTime>True</DesignTime>
      <DependentUpon>Strings.resx</DependentUpon>
    </Compile>
    <Compile Include="Telemetry\TelemetryHandler.cs" />
    <Compile Include="Telemetry\ITelemetryService.cs" />
    <Compile Include="Telemetry\TelemetryConstants.cs" />
    <Compile Include="Telemetry\TelemetryService.cs" />
    <Compile Include="TransientException.cs" />
    <Compile Include="Utilities.cs" />
    <Compile Include="DeleteCatalogItem.cs" />
    <Compile Include="Dnx\DnxCatalogCollector.cs" />
    <Compile Include="Dnx\DnxMaker.cs" />
    <Compile Include="NupkgMetadata.cs" />
    <Compile Include="Persistence\AggregateStorage.cs" />
    <Compile Include="Persistence\AggregateStorageFactory.cs" />
    <Compile Include="Persistence\IStorage.cs" />
    <Compile Include="Persistence\IStorageFactory.cs" />
    <Compile Include="Persistence\JTokenStorageContent.cs" />
    <Compile Include="Registration\IPackagePathProvider.cs" />
    <Compile Include="Registration\PackagesFolderPackagePathProvider.cs" />
    <Compile Include="Registration\RegistrationCollector.cs" />
    <Compile Include="Registration\IRegistrationPersistence.cs" />
    <Compile Include="Registration\RecordingStorage.cs" />
    <Compile Include="Registration\RegistrationCatalogEntry.cs" />
    <Compile Include="Registration\RegistrationEntryKey.cs" />
    <Compile Include="Registration\RegistrationMakerCatalogItem.cs" />
    <Compile Include="Registration\RegistrationMakerCatalogWriter.cs" />
    <Compile Include="Registration\RegistrationKey.cs" />
    <Compile Include="Registration\RegistrationMaker.cs" />
    <Compile Include="Registration\RegistrationPersistence.cs" />
    <Compile Include="HttpReadCursor.cs" />
    <Compile Include="ReindexCatalogItem.cs" />
    <Compile Include="ResourceSaveOperation.cs" />
    <Compile Include="SortingCollector.cs" />
    <Compile Include="SortingGraphCollector.cs" />
    <Compile Include="StorageWriteLock.cs" />
    <Compile Include="ValidatePackageHashHandler.cs" />
    <Compile Include="VerboseFileSystemEmulatorHandler.cs" />
    <Compile Include="VerboseHandler.cs" />
    <Compile Include="CollectorBase.cs" />
    <Compile Include="CollectorHttpClient.cs" />
    <Compile Include="DurableCursor.cs" />
    <Compile Include="FileSystemEmulatorHandler.cs" />
    <Compile Include="Helpers\JsonSort.cs" />
    <Compile Include="AppendOnlyCatalogItem.cs" />
    <Compile Include="AppendOnlyCatalogWriter.cs" />
    <Compile Include="CatalogItemSummary.cs" />
    <Compile Include="CatalogWriterBase.cs" />
    <Compile Include="ICatalogGraphPersistence.cs" />
    <Compile Include="PackageCatalog.cs" />
    <Compile Include="PackageEntry.cs" />
    <Compile Include="SingleGraphPersistence.cs" />
    <Compile Include="MemoryCursor.cs" />
    <Compile Include="Persistence\AzureStorageFactory.cs" />
    <Compile Include="Persistence\FileStorageFactory.cs" />
    <Compile Include="Persistence\StorageFactory.cs" />
    <Compile Include="Persistence\StreamStorageContent.cs" />
    <Compile Include="Persistence\StringStorageContent.cs" />
    <Compile Include="Persistence\StorageContent.cs" />
    <Compile Include="CatalogContext.cs" />
    <Compile Include="CatalogItem.cs" />
    <Compile Include="PackageCatalogItem.cs" />
    <Compile Include="Persistence\AzureStorage.cs" />
    <Compile Include="Persistence\FileStorage.cs" />
    <Compile Include="Persistence\Storage.cs" />
    <Compile Include="JsonLdIntegration\JsonLdReader.cs" />
    <Compile Include="JsonLdIntegration\JsonLdWriter.cs" />
    <Compile Include="Properties\AssemblyInfo.cs" />
    <Compile Include="Properties\AssemblyInfo.*.cs" />
    <Compile Include="Helpers\SparqlHelpers.cs" />
    <Compile Include="Helpers\Utils.cs" />
    <Compile Include="Helpers\XmlHtmlWriter.cs" />
    <Compile Include="Helpers\XsltHelper.cs" />
    <Compile Include="ReadCursor.cs" />
    <Compile Include="ReadWriteCursor.cs" />
    <Compile Include="Schema.cs" />
    <EmbeddedResource Include="sparql\ConstructPackagePageContentGraph.rq" />
  </ItemGroup>
  <ItemGroup>
    <EmbeddedResource Include="Strings.resx">
      <Generator>ResXFileCodeGenerator</Generator>
      <LastGenOutput>Strings.Designer.cs</LastGenOutput>
    </EmbeddedResource>
    <EmbeddedResource Include="xslt\normalizeNuspecNamespace.xslt" />
    <EmbeddedResource Include="xslt\nuspec.xslt">
      <SubType>Designer</SubType>
    </EmbeddedResource>
  </ItemGroup>
  <ItemGroup>
    <EmbeddedResource Include="context\Container.json" />
    <EmbeddedResource Include="context\Package.json" />
    <EmbeddedResource Include="context\Segment.json" />
    <EmbeddedResource Include="context\Registration.json" />
    <EmbeddedResource Include="context\PackageDetails.json" />
    <EmbeddedResource Include="context\Ownership.json" />
    <EmbeddedResource Include="context\Catalog.json" />
    <EmbeddedResource Include="schema\schema.ttl" />
    <EmbeddedResource Include="sparql\All.rq" />
    <EmbeddedResource Include="sparql\SelectInlinePackage.rq" />
    <EmbeddedResource Include="sparql\SelectDistinctDependency.rq" />
    <EmbeddedResource Include="sparql\ConstructCatalogEntryGraph.rq" />
    <EmbeddedResource Include="sparql\ConstructRegistrationPageContentGraph.rq" />
    <EmbeddedResource Include="sparql\SelectDistinctDependencyVersionRanges.rq" />
    <Compile Include="RetryWithExponentialBackoff.cs" />
  </ItemGroup>
  <ItemGroup>
    <WCFMetadata Include="Connected Services\" />
  </ItemGroup>
  <ItemGroup>
    <PackageReference Include="MicroBuild.Core">
      <Version>0.3.0</Version>
      <IncludeAssets>runtime; build; native; contentfiles; analyzers</IncludeAssets>
      <PrivateAssets>all</PrivateAssets>
    </PackageReference>
    <PackageReference Include="dotNetRDF">
      <Version>1.0.8.3533</Version>
    </PackageReference>
    <PackageReference Include="NuGet.Services.Entities">
      <Version>4.4.5-dev-2939401</Version>
    </PackageReference>
    <PackageReference Include="NuGet.Services.Sql">
      <Version>2.46.0</Version>
    </PackageReference>
    <PackageReference Include="NuGet.Protocol">
      <Version>5.0.0-preview1.5665</Version>
    </PackageReference>
    <PackageReference Include="NuGet.Packaging">
      <Version>5.0.0-preview1.5665</Version>
    </PackageReference>
    <PackageReference Include="NuGet.StrongName.json-ld.net">
      <Version>1.0.6</Version>
    </PackageReference>
    <PackageReference Include="Microsoft.ApplicationInsights">
      <Version>2.2.0</Version>
    </PackageReference>
    <PackageReference Include="Microsoft.Azure.Storage.DataMovement">
      <Version>0.6.0</Version>
    </PackageReference>
    <PackageReference Include="Microsoft.WindowsAzure.ConfigurationManager">
      <Version>3.1.0</Version>
    </PackageReference>
    <PackageReference Include="NuGet.Build.Tasks.Pack">
      <Version>4.8.0</Version>
      <IncludeAssets>runtime; build; native; contentfiles; analyzers</IncludeAssets>
      <PrivateAssets>all</PrivateAssets>
    </PackageReference>
    <PackageReference Include="NuGet.Packaging.Core">
      <Version>5.0.0-preview1.5665</Version>
    </PackageReference>
    <PackageReference Include="NuGet.Services.Logging">
      <Version>2.25.0-master-30088</Version>
    </PackageReference>
    <PackageReference Include="System.Net.Http">
      <Version>4.3.3</Version>
    </PackageReference>
    <PackageReference Include="WindowsAzure.Storage">
      <Version>8.2.1</Version>
    </PackageReference>
  </ItemGroup>
  <ItemGroup>
    <ProjectReference Include="..\NuGet.Protocol.Catalog\NuGet.Protocol.Catalog.csproj">
      <Project>{d44c2e89-2d98-44bd-8712-8ccbe4e67c9c}</Project>
      <Name>NuGet.Protocol.Catalog</Name>
    </ProjectReference>
  </ItemGroup>
  <Import Project="$(MSBuildToolsPath)\Microsoft.CSharp.targets" />
  <PropertyGroup>
    <SignPath>..\..\build</SignPath>
    <SignPath Condition="'$(BUILD_SOURCESDIRECTORY)' != ''">$(BUILD_SOURCESDIRECTORY)\build</SignPath>
    <SignPath Condition="'$(NuGetBuildPath)' != ''">$(NuGetBuildPath)</SignPath>
    <SignType Condition="'$(SignType)' == ''">none</SignType>
  </PropertyGroup>
  <Import Project="$(SignPath)\sign.targets" Condition="Exists('$(SignPath)\sign.targets')" />
  <Import Project="$(SignPath)\sign.microbuild.targets" Condition="Exists('$(SignPath)\sign.microbuild.targets')" />
  <Import Project="..\..\sign.thirdparty.targets" />
</Project><|MERGE_RESOLUTION|>--- conflicted
+++ resolved
@@ -117,7 +117,8 @@
     <Compile Include="Helpers\PackageUtility.cs" />
     <Compile Include="Helpers\Retry.cs" />
     <Compile Include="ICatalogIndexProcessor.cs" />
-<<<<<<< HEAD
+    <Compile Include="Persistence\ICloudBlockBlobClient.cs" />
+    <Compile Include="Persistence\ICloudBlobDirectory.cs" />
     <Compile Include="Icons\AttemptResult.cs" />
     <Compile Include="Icons\CatalogLeafDataProcessor.cs" />
     <Compile Include="Icons\ExternalIconContentProvider.cs" />
@@ -133,10 +134,6 @@
     <Compile Include="Icons\IIconCopyResultCachePersistence.cs" />
     <Compile Include="Icons\IIconProcessor.cs" />
     <Compile Include="Icons\TryGetResponseResult.cs" />
-=======
-    <Compile Include="Persistence\ICloudBlockBlobClient.cs" />
-    <Compile Include="Persistence\ICloudBlobDirectory.cs" />
->>>>>>> 601cbd00
     <Compile Include="IPackageCatalogItemCreator.cs" />
     <Compile Include="IPackagesContainerHandler.cs" />
     <Compile Include="IHttpRetryStrategy.cs" />
