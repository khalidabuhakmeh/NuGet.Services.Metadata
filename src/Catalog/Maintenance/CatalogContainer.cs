--- conflicted
+++ resolved
@@ -40,27 +40,14 @@
         {
             IGraph graph = new Graph();
 
-<<<<<<< HEAD
             INode rdfTypePredicate = graph.CreateUriNode(Schema.Predicates.Type);
             INode timeStampPredicate = graph.CreateUriNode(Schema.Predicates.CatalogTimestamp);
             INode commitIdPredicate = graph.CreateUriNode(Schema.Predicates.CatalogCommitId);
-=======
-            graph.NamespaceMap.AddNamespace("rdf", new Uri("http://www.w3.org/1999/02/22-rdf-syntax-ns#"));
-            graph.NamespaceMap.AddNamespace("catalog", new Uri("http://nuget.org/catalog#"));
-
-            INode rdfTypePredicate = graph.CreateUriNode("rdf:type");
-            INode timeStampPredicate = graph.CreateUriNode("catalog:timeStamp");
-            INode commitIdPredicate = graph.CreateUriNode("catalog:commitId");
->>>>>>> a28a7fb1
 
             INode container = graph.CreateUriNode(_resourceUri);
 
             graph.Assert(container, rdfTypePredicate, graph.CreateUriNode(GetContainerType()));
-<<<<<<< HEAD
             graph.Assert(container, timeStampPredicate, graph.CreateLiteralNode(_timeStamp.ToString(), Schema.DataTypes.DateTime));
-=======
-            graph.Assert(container, timeStampPredicate, _timeStamp.ToLiteral(graph));
->>>>>>> a28a7fb1
             graph.Assert(container, commitIdPredicate, graph.CreateLiteralNode(_commitId.ToString()));
 
             if (_parent != null)
@@ -85,11 +72,7 @@
                     graph.Merge(item.Value.PageContent);
                 }
 
-<<<<<<< HEAD
                 graph.Assert(itemNode, timeStampPredicate, graph.CreateLiteralNode(item.Value.TimeStamp.ToString(), Schema.DataTypes.DateTime));
-=======
-                graph.Assert(itemNode, timeStampPredicate, item.Value.TimeStamp.ToLiteral(graph));
->>>>>>> a28a7fb1
                 graph.Assert(itemNode, commitIdPredicate, graph.CreateLiteralNode(item.Value.CommitId.ToString()));
 
                 if (item.Value.Count != null)
@@ -117,21 +100,11 @@
         {
             IGraph graph = Utils.CreateGraph(content);
 
-<<<<<<< HEAD
             INode rdfTypePredicate = graph.CreateUriNode(Schema.Predicates.Type);
             INode itemPredicate = graph.CreateUriNode(Schema.Predicates.CatalogItem);
             INode timeStampPredicate = graph.CreateUriNode(Schema.Predicates.CatalogTimestamp);
             INode commitIdPredicate = graph.CreateUriNode(Schema.Predicates.CatalogCommitId);
             INode countPredicate = graph.CreateUriNode(Schema.Predicates.CatalogCount);
-=======
-            graph.NamespaceMap.AddNamespace("rdf", new Uri("http://www.w3.org/1999/02/22-rdf-syntax-ns#"));
-            graph.NamespaceMap.AddNamespace("catalog", new Uri("http://nuget.org/catalog#"));
-            INode rdfTypePredicate = graph.CreateUriNode("rdf:type");
-            INode itemPredicate = graph.CreateUriNode("catalog:item");
-            INode countPredicate = graph.CreateUriNode("catalog:count");
-            INode commitIdPredicate = graph.CreateUriNode("catalog:commitId");
-            INode timeStampPredicate = graph.CreateUriNode("catalog:timeStamp");
->>>>>>> a28a7fb1
 
             foreach (Triple itemTriple in graph.GetTriplesWithPredicate(itemPredicate))
             {
